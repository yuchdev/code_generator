--- conflicted
+++ resolved
@@ -33,8 +33,5 @@
         flake8 . --count --exit-zero --max-complexity=10 --max-line-length=127 --statistics
     - name: Run test
       run: |
-<<<<<<< HEAD
-=======
         python -m pip install code-generation
->>>>>>> 2d89ef64
         python tests/test_cpp_generator.py